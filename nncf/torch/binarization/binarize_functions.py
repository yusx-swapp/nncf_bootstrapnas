"""
 Copyright (c) 2022 Intel Corporation
 Licensed under the Apache License, Version 2.0 (the "License");
 you may not use this file except in compliance with the License.
 You may obtain a copy of the License at
      http://www.apache.org/licenses/LICENSE-2.0
 Unless required by applicable law or agreed to in writing, software
 distributed under the License is distributed on an "AS IS" BASIS,
 WITHOUT WARRANTIES OR CONDITIONS OF ANY KIND, either express or implied.
 See the License for the specific language governing permissions and
 limitations under the License.
"""

from typing import Any

import torch

from nncf.common.logging import nncf_logger
from nncf.torch.utils import add_domain

from .extensions import BinarizedFunctionsCUDA
<<<<<<< HEAD
from torch.onnx.symbolic_helper import _is_constant  # pylint:disable=protected-access
=======
from torch import _C  # pylint:disable=protected-access


def _is_value(x: Any) -> bool:
    return isinstance(x, _C.Value)

# Implementation is copy-pasted from torch.onnx.symbolic_helper.
# It's need to support torch < 1.9, since there's no such function in such versions of torch.
def _is_constant(value: Any) -> bool:
    return not _is_value(value) or value.node().kind() in {
        "onnx::Constant",
        "prim::Constant",
    }
>>>>>>> 336b4e5f


def _unsqueeze_helper(g, input_, axes_i):
    # Unsqueeze handling for different opsets inspired by torch.onnx.symbolic_helper._unsqueeze_helper
    # The original unsqueeze_helper cannot be used in 1.13 since it references
    # an `.opset` attribute on the `g` argument which is not there. The original intent
    # of this in pytorch was to allow accessing opset info in the symbolic fn's
    # code (see PR #84728 in the pytorch repo), but somehow the `symbolic` functions
    # that we define are called from the C++ code, and they pass the old torch._C.Graph
    # object as `g` instead of the torch.onnx._internal.jit_utils.GraphContext as it
    # should be.
    # The effect is that we can only do opset>=13-style unsqueeze here and hope that
    # the user did not request an older opset.
    if _is_constant(axes_i[0]):
        axes = g.op("Constant", value_t=torch.tensor(axes_i, dtype=torch.long))
        return g.op("Unsqueeze", input_, axes)
    return g.op("Unsqueeze", input_, axes_i=axes_i[0])
<<<<<<< HEAD
=======

>>>>>>> 336b4e5f

# pylint:disable=abstract-method
class XNORBinarizeFn(torch.autograd.Function):
    """ Binarizes x into `scale` * { +1; -1}, where +1 or -1 are chosen based
        on whether the x element value is >0 or <0. `scale` is determined as mean of absolute
        values, per input channel (0-th dimension of x). """
    @staticmethod
    def symbolic(g, x):
        zero = g.constant(0, [1], 'float')
        zero = _unsqueeze_helper(g, zero, [1, 2, 3])
        scale = g.op("Abs", x)
        scale = g.op("ReduceMean", scale, axes_i=[1, 2, 3])
        scale_neg = g.op("Neg", scale)
        return g.op(add_domain("FakeQuantize"), x, zero, zero, scale_neg, scale, levels_i=2)

    @staticmethod
    def forward(ctx, x):
        if x.is_cuda:
            output = BinarizedFunctionsCUDA.WeightBinarize_forward(x, True)
        else:
            # Current CPU kernel implementations do not improve performance
            # output = BinarizedFunctionsCPU.WeightBinarize_forward(x, True)
            norm = x.abs().mean([1, 2, 3], keepdim=True)
            sign = ((x > 0).type(x.dtype) * 2 - 1)
            output = sign * norm
            return output
        return output

    @staticmethod
    def backward(ctx: Any, *grad_outputs: Any) -> Any:
        return grad_outputs[0]


# pylint:disable=abstract-method
class DOREFABinarizeFn(torch.autograd.Function):
    """ Binarizes x into `scale` * { +1; -1}, where +1 or -1 are chosen based
        on whether the x element value is >0 or <0. `scale` is determined as mean of absolute
        values of the entire x tensor. """
    @staticmethod
    def symbolic(g, x):
        zero = g.constant(0, [1], 'float')
        zero = _unsqueeze_helper(g, zero, [1, 2, 3])
        scale = g.op("Abs", x)
        scale = g.op("ReduceMean", scale, axes_i=[0, 1, 2, 3])
        scale_neg = g.op("Neg", scale)
        return g.op(add_domain("FakeQuantize"), x, zero, zero, scale_neg, scale, levels_i=2)

    @staticmethod
    def forward(ctx, x):
        if x.is_cuda:
            output = BinarizedFunctionsCUDA.WeightBinarize_forward(x, False)
        else:
            # Current CPU kernel implementations do not improve performance
            # output = BinarizedFunctionsCPU.WeightBinarize_forward(x, False)
            norm = x.abs().mean()
            sign = ((x > 0).type(x.dtype) * 2 - 1)
            output_flat = sign * norm
            return output_flat.view_as(x)
        return output

    @staticmethod
    def backward(ctx: Any, *grad_outputs: Any) -> Any:
        return grad_outputs[0]


# Activation binarization function
# pylint:disable=abstract-method
class ActivationBinarizationScaleThresholdFn(torch.autograd.Function):
    @staticmethod
    def symbolic(g, x, scale, threshold):
        zero = g.constant(0, [1], 'float')
        zero = _unsqueeze_helper(g, zero, [0, 2, 3])
        threshold = g.op("Mul", threshold, scale)
        scale = _unsqueeze_helper(g, scale, [0, 2, 3])
        return g.op(add_domain("FakeQuantize"), x, threshold, threshold, zero, scale, levels_i=2)

    @staticmethod
    def forward(ctx, input_, scale, threshold):
        if input_.is_cuda:
            output = BinarizedFunctionsCUDA.ActivationBinarize_forward(input_, scale, threshold)
        else:
            # Current CPU kernel implementations do not improve performance
            # output = BinarizedFunctionsCPU.ActivationBinarize_forward(input_, scale, threshold)
            shape = [1 for s in input_.shape]
            shape[1] = input_.shape[1]
            t = (threshold * scale).view(shape)
            output = (input_ > t).type(input_.dtype) * scale
            ctx.save_for_backward(input_, scale, output)
        ctx.save_for_backward(input_, scale, output)
        return output

    @staticmethod
    def backward(ctx: Any, *grad_outputs: Any) -> Any:
        grad_output = grad_outputs[0]
        if grad_output.is_cuda:
            if not grad_output.is_contiguous():
                nncf_logger.debug("grad_output is not contiguous!")
                grad_output = grad_output.contiguous()

        input_, scale, output = ctx.saved_variables

        if input_.is_cuda:
            grad_input, grad_scale, grad_threshold = BinarizedFunctionsCUDA.ActivationBinarize_backward(grad_output,
                                                                                                        input_,
                                                                                                        scale, output)
        else:
            # Current CPU kernel implementations do not improve performance
            # grad_input, grad_scale, grad_threshold = BinarizedFunctionsCPU.ActivationBinarize_backward(grad_output,
            #                                                                                           input_,
            #                                                                                           scale, output)
            # calc gradient for input
            mask_lower = (input_ <= scale).type(input_.dtype)
            grad_input = grad_output * (input_ >= 0).type(input_.dtype) * mask_lower

            # calc gradient for scale
            err = (output - input_) * scale.reciprocal()
            grad_scale = grad_output * (mask_lower * err + (1 - mask_lower))
            grad_scale = grad_scale.sum().view(1)

            # calc gradient for threshold
            grad_threshold = -grad_output * (input_ > 0).type(input_.dtype) * (input_ < scale).type(input_.dtype)

            for idx, _ in enumerate(input_.shape):
                if idx != 1:  # sum over all dims except activations channel
                    grad_threshold = grad_threshold.sum(idx, keepdim=True)

        return grad_input, grad_scale, grad_threshold<|MERGE_RESOLUTION|>--- conflicted
+++ resolved
@@ -19,9 +19,6 @@
 from nncf.torch.utils import add_domain
 
 from .extensions import BinarizedFunctionsCUDA
-<<<<<<< HEAD
-from torch.onnx.symbolic_helper import _is_constant  # pylint:disable=protected-access
-=======
 from torch import _C  # pylint:disable=protected-access
 
 
@@ -35,7 +32,6 @@
         "onnx::Constant",
         "prim::Constant",
     }
->>>>>>> 336b4e5f
 
 
 def _unsqueeze_helper(g, input_, axes_i):
@@ -53,10 +49,7 @@
         axes = g.op("Constant", value_t=torch.tensor(axes_i, dtype=torch.long))
         return g.op("Unsqueeze", input_, axes)
     return g.op("Unsqueeze", input_, axes_i=axes_i[0])
-<<<<<<< HEAD
-=======
 
->>>>>>> 336b4e5f
 
 # pylint:disable=abstract-method
 class XNORBinarizeFn(torch.autograd.Function):
