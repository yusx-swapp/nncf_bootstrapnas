"""
 Copyright (c) 2022 Intel Corporation
 Licensed under the Apache License, Version 2.0 (the "License");
 you may not use this file except in compliance with the License.
 You may obtain a copy of the License at
      http://www.apache.org/licenses/LICENSE-2.0
 Unless required by applicable law or agreed to in writing, software
 distributed under the License is distributed on an "AS IS" BASIS,
 WITHOUT WARRANTIES OR CONDITIONS OF ANY KIND, either express or implied.
 See the License for the specific language governing permissions and
 limitations under the License.
"""
import csv
from abc import abstractmethod
from enum import Enum
from typing import Any
from typing import Callable
from typing import Dict
from typing import List
from typing import NoReturn
from typing import Optional
from typing import Tuple
from typing import TypeVar

import numpy as np
from pathlib import Path
from pymoo.algorithms.moo.nsga2 import NSGA2
from pymoo.algorithms.moo.rnsga2 import RNSGA2
from pymoo.core.problem import Problem
from pymoo.factory import get_crossover
from pymoo.factory import get_mutation
from pymoo.factory import get_sampling
from pymoo.optimize import minimize
import torch
from torch.utils.data.dataloader import DataLoader
from torch.utils.tensorboard import SummaryWriter
import matplotlib.pyplot as plt


from nncf.experimental.torch.nas.bootstrapNAS.search.evaluator import AccuracyEvaluator
from nncf.experimental.torch.nas.bootstrapNAS.search.evaluator import BaseEvaluator
from nncf.experimental.torch.nas.bootstrapNAS.search.evaluator import MACsEvaluator
from nncf.experimental.torch.nas.bootstrapNAS.search.evaluator_handler import BaseEvaluatorHandler
from nncf.experimental.torch.nas.bootstrapNAS.search.evaluator_handler import AccuracyEvaluatorHandler
from nncf.experimental.torch.nas.bootstrapNAS.search.evaluator_handler import EfficiencyEvaluatorHandler
from nncf import NNCFConfig
from nncf.common.initialization.batchnorm_adaptation import BatchnormAdaptationAlgorithm
from nncf.common.utils.logger import logger as nncf_logger
from nncf.config.extractors import get_bn_adapt_algo_kwargs
from nncf.experimental.torch.nas.bootstrapNAS.elasticity.elasticity_controller import ElasticityController
from nncf.experimental.torch.nas.bootstrapNAS.elasticity.multi_elasticity_handler import SubnetConfig
from nncf.torch.nncf_network import NNCFNetwork

DataLoaderType = TypeVar('DataLoaderType')
ModelType = TypeVar('ModelType')
ValFnType = Callable[
    [
        ModelType,
        DataLoaderType
    ],
    float
]


class EvolutionaryAlgorithms(Enum):
    NSGA2 = 'NSGA2'
    RNSGA2 = 'RNSGA2'

class SearchParams:
    """
    Storage class for search parameters.
    """
    def __init__(self, num_evals: float, num_constraints: float, population: float,
                 seed: float, crossover_prob: float, crossover_eta: float,
                 mutation_prob: float, mutation_eta: float, acc_delta: float, ref_acc: float,
                 aspiration_points: np.ndarray, epsilon: float, weights: np.ndarray,
                 extreme_points_as_ref_points: bool):
        """
        Initializes storage class for search parameters.

        :param num_evals: Number of evaluations for the search algorithm.
        :param num_constraints: Number of constraints in search problem
        :param population: Population size
        :param seed: Seed used by the search algorithm.
        :param crossover_prob: Crossover probability used by evolutionary algorithm
        :param crossover_eta: Crossover eta
        :param mutation_prob: Mutation probability
        :param mutation_eta: Mutation eta
        :param acc_delta: Tolerated accuracy delta to select a single sub-network from Pareto front.
        :param ref_acc: Accuracy of input model or reference.
        :param aspiration_points: Aspiration or reference points for RNSGA-II.
        :param epsilon: epsilon distance of surviving solutions for RNSGA-II .
        :param weights: weights used by RNSGA-II.
        :param extreme_points_as_ref_points: Find extreme points and use them as aspiration points.
        """
        self.num_constraints = num_constraints
        self.population = population
        if population > num_evals:
            raise ValueError("Population size must not be greater than number of evaluations.")
        self.num_evals = num_evals // population * population
        self.seed = seed
        self.crossover_prob = crossover_prob
        self.crossover_eta = crossover_eta
        self.mutation_prob = mutation_prob
        self.mutation_eta = mutation_eta
        self.acc_delta = acc_delta
        self.ref_acc = ref_acc
        self.aspiration_points = aspiration_points
        self.epsilon = epsilon
        self.weights = weights
        self.extreme_points_as_ref_points = extreme_points_as_ref_points

    @classmethod
    def from_dict(cls, search_config: Dict[str, Any]) -> 'SearchParams':
        """
        Initializes search params storage class from Dict.

        :param search_config: Dictionary with search configuration.
        :return: Instance of the storage class
        """
        num_evals = search_config.get('num_evals', 3000)
        num_constraints = search_config.get('num_constraints', 0)
        population = search_config.get('population', 40)
        seed = search_config.get('seed', 0)
        crossover_prob = search_config.get('crossover_prob', 0.9)
        crossover_eta = search_config.get('crossover_eta', 10.0)
        mutation_prob = search_config.get('mutation_prob', 0.02)
        mutation_eta = search_config.get('mutation_eta', 3.0)
        acc_delta = search_config.get('acc_delta', 1)
        ref_acc = search_config.get('ref_acc', -1)
        aspiration_points = search_config.get('aspiration_points', [[0, 0]])
        aspiration_points = np.array(aspiration_points)
        epsilon = search_config.get('epsilon', 0.001)
        weights = search_config.get('weights', None)
        extreme_points_as_ref_points = search_config.get('extreme_points_as_ref_points', False)

        return cls(num_evals, num_constraints, population,
                   seed, crossover_prob, crossover_eta,
                   mutation_prob, mutation_eta, acc_delta, ref_acc,
                   aspiration_points, epsilon, weights, extreme_points_as_ref_points)


class BaseSearchAlgorithm:
    """
    Base class for search algorithms. It contains the evaluators used by search approches.
    """
    def __init__(self):
        """
        Initialize BaseSearchAlgorithm class.

        """
        self._use_default_evaluators = True
        self._evaluator_handlers = []
        self._accuracy_evaluator_handler = None
        self._efficiency_evaluator_handler = None
        self._log_dir = None
        self._search_records = []
        self.bad_requests = []
        self.best_config = None
        self.best_vals = None
        self.best_pair_objective = float('inf')
        self._tb = None

    @property
    def search_records(self):
        return self._search_records

    @abstractmethod
    def run(self, validate_fn: Callable, val_loader: DataLoader, checkpoint_save_dir: str,
            efficiency_evaluator: Optional[BaseEvaluator] = None, ref_acc: Optional[float] = 100,
            tensorboard_writer: Optional[SummaryWriter] = None) -> Tuple[ElasticityController,
                                                                         SubnetConfig, Tuple[float, ...]]:
        """This method should implement how to run the search algorithm."""

    def search_progression_to_csv(self, filename='search_progression.csv') -> NoReturn:
        """
        Exports search progression to CSV file

        :param filename: path to save the CSV file.
        :return:
        """
        with open(f'{self._log_dir}/{filename}', 'w', encoding='utf8') as progression:
            writer = csv.writer(progression)
            for record in self.search_records:
                writer.writerow(record)


class SearchAlgorithm(BaseSearchAlgorithm):
    def __init__(self,
                 model: NNCFNetwork,
                 elasticity_ctrl: ElasticityController,
                 nncf_config: NNCFConfig,
                 verbose=True):
        """
        Initializes search algorithm

        :param model: Super-network
        :param elasticity_ctrl: interface to manage the elasticity of the super-network.
        :param nncf_config: Configuration file.
        :param verbose:
        """
        super().__init__()
        self._model = model
        self._elasticity_ctrl = elasticity_ctrl
        self._elasticity_ctrl.multi_elasticity_handler.activate_maximum_subnet()
        search_config = nncf_config.get('bootstrapNAS', {}).get('search', {})
        self.num_obj = None
        self.search_params = SearchParams.from_dict(search_config)
        self._log_dir = nncf_config.get("log_dir", ".")
        self._verbose = verbose
        self._top1_accuracy_validation_fn = None
        self._val_loader = None
        self._algorithm_name = search_config['algorithm']
        sampling = get_sampling("int_lhs")
        if self._algorithm_name == EvolutionaryAlgorithms.NSGA2.value:
            self._algorithm = NSGA2(pop_size=self.search_params.population,
                                    sampling=sampling,
                                    crossover=get_crossover("int_sbx", prob=self.search_params.crossover_prob,
                                                            eta=self.search_params.crossover_eta),
                                    mutation=get_mutation("int_pm", prob=self.search_params.mutation_prob,
                                                          eta=self.search_params.mutation_eta),
                                    eliminate_duplicates=True,
                                    save_history=True,
                                    )
        elif self._algorithm_name == EvolutionaryAlgorithms.RNSGA2.value:
            self._algorithm = RNSGA2(ref_points=self.search_params.aspiration_points,
                                     pop_size=self.search_params.population,
                                     epsilon=self.search_params.epsilon,
                                     normalization='front',
                                     extreme_points_as_reference_points=self.search_params.extreme_points_as_ref_points,
                                     sampling=sampling,
                                     crossover=get_crossover("int_sbx", prob=self.search_params.crossover_prob,
                                                             eta=self.search_params.crossover_eta),
                                     mutation=get_mutation("int_pm", prob=self.search_params.mutation_prob,
                                                           eta=self.search_params.mutation_eta),
                                     weights=self.search_params.weights,
                                     eliminate_duplicates=True)
        else:
            raise NotImplementedError(f"Search Algorithm {self._algorithm_name} not implemented")
        self._num_vars = 0
        self._vars_lower = 0
        self._vars_upper = []

        self._num_vars, self._vars_upper = self._elasticity_ctrl.multi_elasticity_handler.get_design_vars_info()
        if self._num_vars == 0 or self._vars_lower is None:
            raise RuntimeError("Search space is empty")

        self._result = None
        bn_adapt_params = search_config.get('batchnorm_adaptation', {})
        bn_adapt_algo_kwargs = get_bn_adapt_algo_kwargs(nncf_config, bn_adapt_params)
        self.bn_adaptation = BatchnormAdaptationAlgorithm(**bn_adapt_algo_kwargs)
        self._problem = None
        self.checkpoint_save_dir = None
        self.type_var = np.int

    @property
    def evaluator_handlers(self) -> List[BaseEvaluatorHandler]:
        """
        Gets a list of the evaluators used by the search algorithm.

        :return: List of available evaluators.
        """
        if self._evaluator_handlers:
            return self._evaluator_handlers
        raise RuntimeError("Evaluator handlers haven't been defined")

    @property
    def acc_delta(self) -> float:
        """
        :return: Value allowed to deviate from when selecting a sub-network in the pareto front.
        """
        return self.search_params.acc_delta

    @acc_delta.setter
    def acc_delta(self, val: float) -> NoReturn:
        """
        :param val: value to update the allowed accuracy delta.
        :return:
        """
        val = min(val, 50)
        if val > 5:
            nncf_logger.warning("Accuracy delta was set to a value greater than 5")
        self.search_params.acc_delta = val

    @property
    def vars_lower(self) -> List[float]:
        """
        Gets access to design variables lower bounds.
        :return: lower bounds for design variables
        """
        return self._vars_lower

    @property
    def vars_upper(self) -> List[float]:
        """
        Gets access to design variables upper bounds.
        :return: upper bounds for design variables
        """
        return self._vars_upper

    @property
    def num_vars(self) -> float:
        """
        Number of design variables used by the search algorithm.
        :return:
        """
        return self._num_vars

    @classmethod
    def from_config(cls, model, elasticity_ctrl, nncf_config):
        """
        Construct a search algorithm from a
        :param model: Super-Network
        :param elasticity_ctrl: Interface to manage elasticity of super-network
        :param nncf_config: Dict with configuration for search algorithm
        :return: instance of the search algorithm.
        """
        return cls(model, elasticity_ctrl, nncf_config)

    @classmethod
    def from_checkpoint(cls, model: NNCFNetwork, elasticity_ctrl: ElasticityController, bn_adapt_args,
                        resuming_checkpoint_path: str) -> 'SearchAlgorithm':
        raise NotImplementedError

    def run(self, validate_fn: ValFnType, val_loader: DataLoaderType, checkpoint_save_dir: str,
            efficiency_evaluator: Optional[BaseEvaluator] = None, ref_acc: Optional[float] = 100,
            tensorboard_writer: Optional[SummaryWriter] = None, evaluator_checkpoint = None) \
            -> Tuple[ElasticityController, SubnetConfig, Tuple[float, ...]]:
        """
        Runs the search algorithm

        :param validate_fn: Function used to validate the accuracy of the model.
        :param val_loader: Data loader used by the validation function.
        :param checkpoint_save_dir: Path to save checkpoints.
        :param efficiency_evaluator: External efficiency evaluator.
        :param ref_acc: Reference Accuracy for sub-network selection.
        :param tensorboard_writer: Tensorboard writer to log data points.
        :param evaluator_checkpoint:
        :return: Elasticity controller with discovered sub-network, sub-network configuration and
                its performance metrics.
        """
        nncf_logger.info("Searching for optimal subnet.")
        if ref_acc != 100:
            self.search_params.ref_acc = ref_acc
        self._tb = tensorboard_writer
        self.checkpoint_save_dir = checkpoint_save_dir
        self._accuracy_evaluator_handler = AccuracyEvaluatorHandler(AccuracyEvaluator(
                                                                    self._model, validate_fn, val_loader),
                                                                    self._elasticity_ctrl)
        self._accuracy_evaluator_handler.update_reference_accuracy(self.search_params)
        self.num_obj = 2
        if efficiency_evaluator is not None:
            self._use_default_evaluators = False
            self._efficiency_evaluator_handler = EfficiencyEvaluatorHandler(efficiency_evaluator, self._elasticity_ctrl)
        else:
            self._use_default_evaluators = True

            def get_macs_for_active_subnet() -> float:
                flops, _ = self._elasticity_ctrl.multi_elasticity_handler.count_flops_and_weights_for_active_subnet()
                return flops / 2000000  # MACs
            self._efficiency_evaluator_handler = EfficiencyEvaluatorHandler(MACsEvaluator(get_macs_for_active_subnet),
                                                                            self._elasticity_ctrl)
        self._evaluator_handlers.append(self._efficiency_evaluator_handler)
        self._evaluator_handlers.append(self._accuracy_evaluator_handler)

        self._problem = SearchProblem(self)
        self._result = minimize(self._problem, self._algorithm,
                                ('n_gen', int(self.search_params.num_evals / self.search_params.population)),
                                seed=self.search_params.seed,
                                # save_history=True,
                                verbose=self._verbose)

        if self.best_config is not None:
            self._elasticity_ctrl.multi_elasticity_handler.activate_subnet_for_config(self.best_config)
            self.bn_adaptation.run(self._model)
        else:
            nncf_logger.warning("Couldn't find a subnet that satisfies the requirements. Returning maximum subnet.")
            self._elasticity_ctrl.multi_elasticity_handler.activate_maximum_subnet()
            self.bn_adaptation.run(self._model)
            self.best_config = self._elasticity_ctrl.multi_elasticity_handler.get_active_config()
            self.best_vals = [None, None]

        return self._elasticity_ctrl, self.best_config, [abs(elem) for elem in self.best_vals if elem is not None]

    def visualize_search_progression(self, filename='search_progression') -> NoReturn:
        """
        Visualizes search progression and saves the resulting figure.

        :param filename:
        :return:
        """
        plt.figure()
        colormap = plt.cm.get_cmap('viridis')
        col = range(int(self.search_params.num_evals / self.search_params.population))
        for i in range(0, len(self.search_records), self.search_params.population):
            c = [col[int(i/self.search_params.population)]]*len(self.search_records[i:i+self.search_params.population])
            plt.scatter([abs(row[2]) for row in self.search_records][i:i+self.search_params.population],
                        [abs(row[4]) for row in self.search_records][i:i+self.search_params.population],
                        s=9, c=c, alpha=0.5,
                        marker='D', cmap=colormap)
        plt.scatter(*tuple(abs(ev.input_model_value) for ev in self.evaluator_handlers),
                    marker='s', s=120, color='blue', label='Input Model', edgecolors='black')
        if None not in self.best_vals:
            plt.scatter(*tuple(abs(val) for val in self.best_vals),
                        marker='o', s=120,color='yellow', label='BootstrapNAS A',
                        edgecolors='black', linewidth=2.5)
<<<<<<< HEAD
        if self._algorithm_name == EvolutionaryAlgorithms.RNSGA2.value:
            for point in self._algorithm.survival.ref_points:
                plt.scatter(point[0], point[1], marker='^', color='gray', label='Reference Points',
                            edgecolors='black', linewidth=2.5)
        plt.legend()
        plt.title(f'Search Progression ({self._algorithm_name})')
=======
        plt.legend()
        plt.title('Search Progression')
>>>>>>> 41543f1e
        plt.xlabel(self.efficiency_evaluator_handler.name)
        plt.ylabel(self.accuracy_evaluator_handler.name)
        plt.savefig(f'{self._log_dir}/{filename}.png')

    def save_evaluators_state(self) -> NoReturn:
        """
        Save state of evaluators used in search.
        :return:
        """
        evaluator_handlers_state = []
        for evaluator_handler in self._evaluator_handlers:
            eval_state = evaluator_handler.evaluator.get_state()
            evaluator_handlers_state.append(eval_state)
        torch.save(evaluator_handlers_state, Path(self.checkpoint_save_dir, 'evaluators_state.pth'))

    def evaluators_to_csv(self) -> NoReturn:
        """
        Export evaluators' information used by search algorithm to CSV
        :return:
        """
        for evaluator_handler in self.evaluator_handlers:
            evaluator_handler.export_cache_to_csv(self._log_dir)

    @property
    def efficiency_evaluator_handler(self):
        return self._efficiency_evaluator_handler

    @property
    def accuracy_evaluator_handler(self):
        return self._accuracy_evaluator_handler


class SearchProblem(Problem):
    """
    Pymoo problem with design variables and evaluation methods.
    """

    def __init__(self, search: SearchAlgorithm):
        """
        Initializes search problem

        :param search: search algorithm.
        """
        super().__init__(n_var=search.num_vars,
                         n_obj=search.num_obj,
                         n_constr=search.search_params.num_constraints,
                         xl=search.vars_lower,
                         xu=search.vars_upper,
                         type_var=search.type_var)
        self._search = search
        self._search_records = search.search_records
        self._elasticity_handler = self._search._elasticity_ctrl.multi_elasticity_handler
        self._dims_enabled = self._elasticity_handler.get_available_elasticity_dims()
        self._iter = 0
        self._evaluator_handlers = search.evaluator_handlers
        self._accuracy_evaluator_handler = search.accuracy_evaluator_handler
        self._efficiency_evaluator_handler = search.efficiency_evaluator_handler
        self._model = search._model
        self._lower_bound_acc = search.search_params.ref_acc - search.acc_delta

    def _evaluate(self, x: List[float], out: Dict[str, Any], *args, **kargs) -> NoReturn:
        """
        Evaluates a population of sub-networks.

        :param x: set of sub-networks to evaluate.
        :param out: measurements obtained by evaluating sub-networks.
        :param args:
        :param kargs:
        :return:
        """
        evaluators_arr = [[] for i in range(len(self._search.evaluator_handlers))]

        for _, x_i in enumerate(x):
            sample = self._elasticity_handler.get_config_from_pymoo(x_i)
            self._elasticity_handler.activate_subnet_for_config(sample)
            if sample != self._elasticity_handler.get_active_config():
                nncf_logger.warning("Requested configuration was invalid")
                nncf_logger.warning("Requested: {sample}".format(sample=sample))
                nncf_logger.warning("Provided: {config}".format(
                                    config=self._elasticity_handler.get_active_config()))
                self._search.bad_requests.append((sample, self._elasticity_handler.get_active_config()))

            result = [sample]

            eval_idx = 0
            bn_adaption_executed = False
            for evaluator_handler in self._evaluator_handlers:
                in_cache, value = evaluator_handler.retrieve_from_cache(tuple(x_i))
                if not in_cache:
                    if not bn_adaption_executed:
                        self._search.bn_adaptation.run(self._model)
                        bn_adaption_executed = True
                    value = evaluator_handler.evaluate_and_add_to_cache_from_pymoo(tuple(x_i))
                evaluators_arr[eval_idx].append(value)
                eval_idx += 1

                result.append(evaluator_handler.name)
                result.append(value)

            self._save_checkpoint_best_subnetwork(sample)
            self._search_records.append(result)

        self._iter += 1
        out["F"] = np.column_stack(list(evaluators_arr))

    def _save_checkpoint_best_subnetwork(self, config: SubnetConfig) -> NoReturn:
        """
        Saves information of current best sub-network discovered by the search algorithm.

        :param config: Best sub-network configuration
        :return:
        """
        acc_within_tolerance = self._accuracy_evaluator_handler.current_value
        pair_objective = self._efficiency_evaluator_handler.current_value
        if acc_within_tolerance < (self._lower_bound_acc * -1.0):
            if pair_objective < self._search.best_pair_objective:
                self._search.best_pair_objective = pair_objective
                self._search.best_config = config
                self._search.best_vals = [evaluator_handler.current_value for evaluator_handler
                                          in self._evaluator_handlers]
                checkpoint_path = Path(self._search.checkpoint_save_dir, 'subnetwork_best.pth')
                checkpoint = {
                    'best_acc1': acc_within_tolerance * -1.0,
                    'best_efficiency': pair_objective,
                    'subnet_config': config
                }
                torch.save(checkpoint, checkpoint_path)<|MERGE_RESOLUTION|>--- conflicted
+++ resolved
@@ -398,23 +398,18 @@
                         [abs(row[4]) for row in self.search_records][i:i+self.search_params.population],
                         s=9, c=c, alpha=0.5,
                         marker='D', cmap=colormap)
-        plt.scatter(*tuple(abs(ev.input_model_value) for ev in self.evaluator_handlers),
+        plt.scatter(*tuple([abs(ev.input_model_value) for ev in self.evaluator_handlers]),
                     marker='s', s=120, color='blue', label='Input Model', edgecolors='black')
         if None not in self.best_vals:
             plt.scatter(*tuple(abs(val) for val in self.best_vals),
                         marker='o', s=120,color='yellow', label='BootstrapNAS A',
                         edgecolors='black', linewidth=2.5)
-<<<<<<< HEAD
         if self._algorithm_name == EvolutionaryAlgorithms.RNSGA2.value:
             for point in self._algorithm.survival.ref_points:
                 plt.scatter(point[0], point[1], marker='^', color='gray', label='Reference Points',
                             edgecolors='black', linewidth=2.5)
         plt.legend()
         plt.title(f'Search Progression ({self._algorithm_name})')
-=======
-        plt.legend()
-        plt.title('Search Progression')
->>>>>>> 41543f1e
         plt.xlabel(self.efficiency_evaluator_handler.name)
         plt.ylabel(self.accuracy_evaluator_handler.name)
         plt.savefig(f'{self._log_dir}/{filename}.png')
